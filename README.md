--- conflicted
+++ resolved
@@ -20,13 +20,9 @@
 specified node. The app will look for the node in the `current-context`
 cluster set in kube config.
 
-<<<<<<< HEAD
 You can also visit http://localhost:9779/nodes to retrieve metrics for all nodes in the cluster.
 
-[Here's an example scrape config.](manifests/scrap-config.yaml)
-=======
 [Here's an example scrape config.](manifests/scrape-config.yaml)
->>>>>>> 71d2a9eb
 
 ## Endpoints
 
