--- conflicted
+++ resolved
@@ -25,30 +25,30 @@
 var metricsNamespace = "kube_summary"
 
 type Collectors struct {
-	containerLogsInodesFree            *prometheus.GaugeVec
-	containerLogsInodes                *prometheus.GaugeVec
-	containerLogsInodesUsed            *prometheus.GaugeVec
-	containerLogsAvailableBytes        *prometheus.GaugeVec
-	containerLogsCapacityBytes         *prometheus.GaugeVec
-	containerLogsUsedBytes             *prometheus.GaugeVec
-	containerRootFsInodesFree          *prometheus.GaugeVec
-	containerRootFsInodes              *prometheus.GaugeVec
-	containerRootFsInodesUsed          *prometheus.GaugeVec
-	containerRootFsAvailableBytes      *prometheus.GaugeVec
-	containerRootFsCapacityBytes       *prometheus.GaugeVec
-	containerRootFsUsedBytes           *prometheus.GaugeVec
-	podEphemeralStorageAvailableBytes  *prometheus.GaugeVec
-	podEphemeralStorageCapacityBytes   *prometheus.GaugeVec
-	podEphemeralStorageUsedBytes       *prometheus.GaugeVec
-	podEphemeralStorageInodesFree      *prometheus.GaugeVec
-	podEphemeralStorageInodes          *prometheus.GaugeVec
-	podEphemeralStorageInodesUsed      *prometheus.GaugeVec
-	nodeRuntimeImageFSAvailableBytes   *prometheus.GaugeVec
-	nodeRuntimeImageFSCapacityBytes    *prometheus.GaugeVec
-	nodeRuntimeImageFSUsedBytes        *prometheus.GaugeVec
-	nodeRuntimeImageFSInodesFree       *prometheus.GaugeVec
-	nodeRuntimeImageFSInodes           *prometheus.GaugeVec
-	nodeRuntimeImageFSInodesUsed       *prometheus.GaugeVec
+	containerLogsInodesFree           *prometheus.GaugeVec
+	containerLogsInodes               *prometheus.GaugeVec
+	containerLogsInodesUsed           *prometheus.GaugeVec
+	containerLogsAvailableBytes       *prometheus.GaugeVec
+	containerLogsCapacityBytes        *prometheus.GaugeVec
+	containerLogsUsedBytes            *prometheus.GaugeVec
+	containerRootFsInodesFree         *prometheus.GaugeVec
+	containerRootFsInodes             *prometheus.GaugeVec
+	containerRootFsInodesUsed         *prometheus.GaugeVec
+	containerRootFsAvailableBytes     *prometheus.GaugeVec
+	containerRootFsCapacityBytes      *prometheus.GaugeVec
+	containerRootFsUsedBytes          *prometheus.GaugeVec
+	podEphemeralStorageAvailableBytes *prometheus.GaugeVec
+	podEphemeralStorageCapacityBytes  *prometheus.GaugeVec
+	podEphemeralStorageUsedBytes      *prometheus.GaugeVec
+	podEphemeralStorageInodesFree     *prometheus.GaugeVec
+	podEphemeralStorageInodes         *prometheus.GaugeVec
+	podEphemeralStorageInodesUsed     *prometheus.GaugeVec
+	nodeRuntimeImageFSAvailableBytes  *prometheus.GaugeVec
+	nodeRuntimeImageFSCapacityBytes   *prometheus.GaugeVec
+	nodeRuntimeImageFSUsedBytes       *prometheus.GaugeVec
+	nodeRuntimeImageFSInodesFree      *prometheus.GaugeVec
+	nodeRuntimeImageFSInodes          *prometheus.GaugeVec
+	nodeRuntimeImageFSInodesUsed      *prometheus.GaugeVec
 }
 
 func newCollectors() *Collectors {
@@ -345,7 +345,6 @@
 	h.ServeHTTP(w, r)
 }
 
-<<<<<<< HEAD
 // getNodeSummary retrieves the summary for a single node
 func getNodeSummary(ctx context.Context, kubeClient *kubernetes.Clientset, nodeName string) (*stats.Summary, error) {
 	req := kubeClient.CoreV1().RESTClient().Get().Resource("nodes").Name(nodeName).SubResource("proxy").Suffix("stats/summary")
@@ -373,15 +372,10 @@
 	return context.WithCancel(r.Context())
 }
 
-// newKubeClient returns a Kubernetes client (clientset) from the supplied
-// kubeconfig path, the KUBECONFIG environment variable, the default config file
-// location ($HOME/.kube/config) or from the in-cluster service account environment.
-=======
 // newKubeClient returns a Kubernetes client (clientset) with configurable
 // rate limits from a supplied kubeconfig path, the KUBECONFIG environment variable,
 // the default config file location ($HOME/.kube/config), or from the in-cluster
 // service account environment.
->>>>>>> 71d2a9eb
 func newKubeClient(path string) (*kubernetes.Clientset, error) {
 	loadingRules := clientcmd.NewDefaultClientConfigLoadingRules()
 	if path != "" {
